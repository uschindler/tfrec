--- conflicted
+++ resolved
@@ -19,12 +19,8 @@
 // 7 bytes total (inkl. sync, excl. training)
 //
 // Telegram format
-<<<<<<< HEAD
+//            3  4 5  6
 // 0x2d 0xd4 II IT TT HH CC
-=======
-//            3  4 5  6 
-// 0x2d 0xd4 II IT TT HH CC 
->>>>>>> 65c85abe
 // 2d d4: Sync bytes
 // III(11:8)=0x9 (at least for 3143/44/55)
 // III(7:2)= ID(7:2) (displayed at startup, last 2 bits of ID always 0)
